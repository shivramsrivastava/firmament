/*
 * Firmament
 * Copyright (c) The Firmament Authors.
 * All rights reserved.
 *
 * Licensed under the Apache License, Version 2.0 (the "License");
 * you may not use this file except in compliance with the License.
 * You may obtain a copy of the License at
 *
 *     http://www.apache.org/licenses/LICENSE-2.0
 *
 * THIS CODE IS PROVIDED ON AN *AS IS* BASIS, WITHOUT WARRANTIES OR
 * CONDITIONS OF ANY KIND, EITHER EXPRESS OR IMPLIED, INCLUDING WITHOUT
 * LIMITATION ANY IMPLIED WARRANTIES OR CONDITIONS OF TITLE, FITNESS FOR
 * A PARTICULAR PURPOSE, MERCHANTABLITY OR NON-INFRINGEMENT.
 *
 * See the Apache Version 2.0 License for specific language governing
 * permissions and limitations under the License.
 */

// Simple wrapper to poll information from ProcFS.

#ifndef FIRMAMENT_PLATFORMS_UNIX_PROCFS_MACHINE_H
#define FIRMAMENT_PLATFORMS_UNIX_PROCFS_MACHINE_H

#include <vector>

#include "base/resource_stats.pb.h"
#include "platforms/unix/common.h"

namespace firmament {
namespace platform_unix {

typedef struct {
  uint64_t user;
  uint64_t nice;
  uint64_t system;
  uint64_t idle;
  uint64_t iowait;
  uint64_t irq;
  uint64_t soft_irq;
  uint64_t steal;
  uint64_t guest;
  uint64_t guest_nice;
  uint64_t total;
  time_t systime;
} CPUStatistics_t;

typedef struct {
  uint64_t read;
  uint64_t write;
} DiskStatistics_t;

typedef struct {
  uint64_t mem_total;
  uint64_t mem_free;
  uint64_t mem_buffers;
  uint64_t mem_pagecache;
} MemoryStatistics_t;

typedef struct {
  uint64_t send;
  uint64_t recv;
} NetworkStatistics_t;

class ProcFSMachine {
 public:
  ProcFSMachine();
  const ResourceStats* CreateStatistics(ResourceStats* stats);
  void GetMachineCapacity(ResourceVector* cap);

 private:
  vector<CPUStatistics_t> GetCPUStats();
  vector<CpuStats> GetCPUUsage();
  DiskStatistics_t GetDiskStats();
  MemoryStatistics_t GetMemoryStats();
  NetworkStatistics_t GetNetworkStats();

  inline int readunsigned(FILE* input, uint64_t *x) {
<<<<<<< HEAD
    int valid_unsigned_read = -1;
    valid_unsigned_read = fscanf(input, "%ju ", x);

    if (valid_unsigned_read <= 0){
       return -1;
    }else{
       return 0;
    }
  }
=======
    errno = 0;             //reset errno
    fscanf(input, "%ju ", x);
    return errno;
}
>>>>>>> c58edb05

  vector<CPUStatistics_t> cpu_stats_;
  DiskStatistics_t disk_stats_;
  NetworkStatistics_t net_stats_;
};

}  // namespace platform_unix
}  // namespace firmament

#endif  // FIRMAMENT_PLATFORMS_UNIX_PROCFS_MACHINE_H<|MERGE_RESOLUTION|>--- conflicted
+++ resolved
@@ -77,22 +77,10 @@
   NetworkStatistics_t GetNetworkStats();
 
   inline int readunsigned(FILE* input, uint64_t *x) {
-<<<<<<< HEAD
-    int valid_unsigned_read = -1;
-    valid_unsigned_read = fscanf(input, "%ju ", x);
-
-    if (valid_unsigned_read <= 0){
-       return -1;
-    }else{
-       return 0;
-    }
-  }
-=======
     errno = 0;             //reset errno
     fscanf(input, "%ju ", x);
     return errno;
-}
->>>>>>> c58edb05
+  }
 
   vector<CPUStatistics_t> cpu_stats_;
   DiskStatistics_t disk_stats_;

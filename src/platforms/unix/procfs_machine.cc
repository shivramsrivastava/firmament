/*
 * Firmament
 * Copyright (c) The Firmament Authors.
 * All rights reserved.
 *
 * Licensed under the Apache License, Version 2.0 (the "License");
 * you may not use this file except in compliance with the License.
 * You may obtain a copy of the License at
 *
 *     http://www.apache.org/licenses/LICENSE-2.0
 *
 * THIS CODE IS PROVIDED ON AN *AS IS* BASIS, WITHOUT WARRANTIES OR
 * CONDITIONS OF ANY KIND, EITHER EXPRESS OR IMPLIED, INCLUDING WITHOUT
 * LIMITATION ANY IMPLIED WARRANTIES OR CONDITIONS OF TITLE, FITNESS FOR
 * A PARTICULAR PURPOSE, MERCHANTABLITY OR NON-INFRINGEMENT.
 *
 * See the Apache Version 2.0 License for specific language governing
 * permissions and limitations under the License.
 */

// Simple wrapper to poll information from ProcFS.

#include "platforms/unix/procfs_machine.h"

#include <sys/types.h>
#include <sys/sysinfo.h>

#include <cstdio>
#include <string>
#include <vector>

#include "base/common.h"
#include "base/units.h"
#include "misc/string_utils.h"

DEFINE_string(monitor_netif, "eth0",
              "Network interface on which to monitor traffic statistics.");
DEFINE_string(monitor_blockdev, "sda",
              "Block device on which to monitor I/O statistics.");
DEFINE_int64(monitor_blockdev_maxbw, -1,
<<<<<<< HEAD
             "Maximum read/write bandwidth of monitored block device (in KB).");
DEFINE_uint64(monitor_netif_default_speed, 100,
             "Default network interface speed 100Mb/s.");
=======
             "Maximum read/write bandwidth of monitored block device.");
DEFINE_uint64(monitor_netif_speed, 100,
             "Default network interface speed");
>>>>>>> 334bfa85
DECLARE_uint64(heartbeat_interval);

namespace firmament {
namespace platform_unix {

ProcFSMachine::ProcFSMachine() {
  cpu_stats_ = GetCPUStats();
  disk_stats_ = GetDiskStats();
  net_stats_ = GetNetworkStats();
}

const ResourceStats* ProcFSMachine::CreateStatistics(ResourceStats* stats) {
  // CPU stats
  vector<CpuStats> cpus_stats = GetCPUUsage();
  vector<CpuStats>::iterator it;
  for (it = cpus_stats.begin(); it != cpus_stats.end(); it++) {
      CpuStats* cpu_stats = stats->add_cpus_stats();
      cpu_stats->set_cpu_capacity(it->cpu_capacity());
      cpu_stats->set_cpu_utilization(it->cpu_utilization());
  }
  // RAM stats
  MemoryStatistics_t mem_stats = GetMemoryStats();
  stats->set_mem_capacity(mem_stats.mem_total / BYTES_TO_KB);
  stats->set_mem_utilization(
      static_cast<double>(mem_stats.mem_total - mem_stats.mem_free -
                          mem_stats.mem_buffers - mem_stats.mem_pagecache) /
      static_cast<double>(mem_stats.mem_total));
  // Network I/O stats
  NetworkStatistics_t net_stats = GetNetworkStats();
  // We divide by FLAGS_heartbeat_interval / 1000000, since the samples are
  // taken every FLAGS_heartbeat_interval, and they are in microseconds; we
  // want the bandwidth to be in bytes/second.
  stats->set_net_tx_bw((net_stats.send - net_stats_.send) /
                       (static_cast<double>(FLAGS_heartbeat_interval) /
                        static_cast<double>(SECONDS_TO_MICROSECONDS)) /
                       BYTES_TO_KB);
  stats->set_net_rx_bw((net_stats.recv - net_stats_.recv) /
                       (static_cast<double>(FLAGS_heartbeat_interval) /
                        static_cast<double>(SECONDS_TO_MICROSECONDS)) /
                       BYTES_TO_KB);
  net_stats_ = net_stats;
  // Disk I/O stats
  DiskStatistics_t disk_stats = GetDiskStats();
  stats->set_disk_bw(
      (disk_stats.read - disk_stats_.read +
       disk_stats.write - disk_stats_.write) /
      (static_cast<double>(FLAGS_heartbeat_interval) /
       static_cast<double>(SECONDS_TO_MICROSECONDS)) /
      BYTES_TO_KB);
  disk_stats_ = disk_stats;
  return stats;
}

vector<CPUStatistics_t> ProcFSMachine::GetCPUStats() {
  FILE* proc_stat = fopen("/proc/stat", "r");
  vector<CPUStatistics_t> cpus_now;
  CPUStatistics_t cpu_now;
  int proc_stat_cpu;
  CHECK_NOTNULL(proc_stat);

  for (int cpu_num = -1; ; cpu_num++) {
    string read_expr;
    if (cpu_num >= 0) {
      read_expr = "cpu" + to_string(cpu_num) + " %lld %lld %lld %lld %lld " +
           "%lld %lld %lld %lld %lld\n";
    } else {
      read_expr = "cpu %lld %lld %lld %lld %lld %lld %lld %lld %lld %lld\n";
    }
    proc_stat_cpu = fscanf(proc_stat, read_expr.c_str(),
        &cpu_now.user, &cpu_now.nice, &cpu_now.system, &cpu_now.idle,
        &cpu_now.iowait, &cpu_now.irq, &cpu_now.soft_irq, &cpu_now.steal,
        &cpu_now.guest, &cpu_now.guest_nice);
    if (proc_stat_cpu != 10) {
      break;
    }
    cpu_now.total = cpu_now.user + cpu_now.nice + cpu_now.system +
        cpu_now.idle + cpu_now.iowait + cpu_now.irq + cpu_now.soft_irq +
        cpu_now.steal + cpu_now.guest + cpu_now.guest_nice;
    cpu_now.systime = time(NULL);
    cpus_now.push_back(cpu_now);
  }
  CHECK_EQ(fclose(proc_stat), 0);
  return cpus_now;
}

vector<CpuStats> ProcFSMachine::GetCPUUsage() {
  vector<CpuStats> cpu_stats;
  vector<CPUStatistics_t> cpu_new_stats = GetCPUStats();
  for (vector<CpuStats>::size_type cpu_num = 0; cpu_num < cpu_stats_.size();
       cpu_num++) {
    double idle_diff =
      static_cast<double>(cpu_new_stats[cpu_num].idle -
                          cpu_stats_[cpu_num].idle);
    double total_diff =
      static_cast<double>(cpu_new_stats[cpu_num].total -
                          cpu_stats_[cpu_num].total);
    CpuStats cur_cpu_stats;
    if (total_diff == 0)
      total_diff = 1;  // XXX(malte): ugly hack!
    // Capacity is 1000 millicores
    cur_cpu_stats.set_cpu_capacity(1000);
    cur_cpu_stats.set_cpu_utilization(1.0 - idle_diff / total_diff);
    cpu_stats.push_back(cur_cpu_stats);
  }
  cpu_stats_ = cpu_new_stats;
  return cpu_stats;
}

DiskStatistics_t ProcFSMachine::GetDiskStats() {
  // TODO(malte): This implementation is currently limited to monitoring only
  // one block device, specified in FLAGS_monitor_blockdev. We should extend
  // it with support for multiple interfaces, e.g. as determined from
  // /sys/block/<dev> or 'mount'.
  DiskStatistics_t disk_stats;
  bzero(&disk_stats, sizeof(DiskStatistics_t));
  string dev_path;
  spf(&dev_path, "/sys/class/block/%s/",
      FLAGS_monitor_blockdev.c_str());
  FILE* blockdev_stat_fd = fopen((dev_path + "/stat").c_str(), "r");
  if (blockdev_stat_fd) {
    uint64_t tmp_value;
    for (uint64_t i = 0; i < 11; i++) {
      CHECK_EQ(readunsigned(blockdev_stat_fd, &tmp_value), 0);
      if (i == 2)
        // read sector count
        disk_stats.read = tmp_value * 512;
      if (i == 6)
        // write sector count
        disk_stats.write = tmp_value * 512;
    }
    CHECK_EQ(fclose(blockdev_stat_fd), 0);
  }
  return disk_stats;
}

void ProcFSMachine::GetMachineCapacity(ResourceVector* cap) {
  int valid_nic_speed = -1;
  // Extract the total available resource capacities on this machine
  MemoryStatistics_t mem_stats = GetMemoryStats();
  cap->set_ram_cap(mem_stats.mem_total / BYTES_TO_KB);
  vector<CPUStatistics_t> cpu_stats = GetCPUStats();
  // Subtract one as we have an additional element for the overall CPU load
  // across all cores
  cap->set_cpu_cores(cpu_stats.size() - 1);
  // Get network interface speed from ProcFS
  string nic_speed_path;
  spf(&nic_speed_path, "/sys/class/net/%s/speed",
      FLAGS_monitor_netif.c_str());
  FILE* nic_speed_fd = fopen(nic_speed_path.c_str(), "r");
  uint64_t speed = 0;
  if (nic_speed_fd) {
<<<<<<< HEAD
    int valid_nic_speed = readunsigned(nic_speed_fd, &speed);
    if (valid_nic_speed != 0) {
       // TODO(shiv): How to determine a common default values? 100Mb/s is assumed for now.
       speed = FLAGS_monitor_netif_default_speed;
=======
    valid_nic_speed = readunsigned(nic_speed_fd, &speed);
    if ( valid_nic_speed < 0 ){
       // TODO: Get the default values? 100Mb/s is assumed for now.
       speed = FLAGS_monitor_netif_speed;
>>>>>>> 334bfa85
    }
    CHECK_EQ(fclose(nic_speed_fd), 0);
  }
  if (speed == 0)
    LOG(WARNING) << "Failed to determinate network interface speed for "
                 << FLAGS_monitor_netif;
  cap->set_net_tx_bw(speed / 8 / BYTES_TO_KB);
  cap->set_net_rx_bw(speed / 8 / BYTES_TO_KB);
  // Get disk read/write speed
  if (FLAGS_monitor_blockdev_maxbw == -1) {
    // XXX(malte): we use a hack here -- if the disk is not rotational, we
    // assume it's an SSD and return a generic SSD-level throughput limit.
    string disk_type_path;
    spf(&disk_type_path, "/sys/class/block/%s/queue/rotational",
        FLAGS_monitor_blockdev.c_str());
    FILE* disk_type_fd = fopen(disk_type_path.c_str(), "r");
    uint64_t disk_is_rotational = 1;  // HDD is the default
    if (disk_type_fd) {
      CHECK_EQ(readunsigned(disk_type_fd, &disk_is_rotational), 0);
      CHECK_EQ(fclose(disk_type_fd), 0);
    }
    if (disk_is_rotational) {
      // Legacy HDD, so return low bandwidth
      cap->set_disk_bw(51200);  // 50 MB/s, a medium estimate
    } else {
      // SSD, so go faster
      cap->set_disk_bw(307200); // 300 MB/s, a medium estimate
    }
  } else {
    cap->set_disk_bw(FLAGS_monitor_blockdev_maxbw);
  }
}

MemoryStatistics_t ProcFSMachine::GetMemoryStats() {
  MemoryStatistics_t mem_stats;
  FILE* mem_stat_fd = fopen("/proc/meminfo", "r");
  CHECK_NOTNULL(mem_stat_fd);
  while (!feof(mem_stat_fd)) {
    char label[100];
    uint64_t val = 0;
    // Ignore invalid lines
    if (fscanf(mem_stat_fd, "%s", label) <= 0)
      continue;
    if (fscanf(mem_stat_fd, "%ju", &val) <= 0)
      continue;
    if (strncmp(label, "MemTotal:", 100) == 0) {
      mem_stats.mem_total = val * 1024;
    } else if (strncmp(label, "MemFree:", 100) == 0) {
      mem_stats.mem_free = val * 1024;
    } else if (strncmp(label, "Buffers:", 100) == 0) {
      mem_stats.mem_buffers = val * 1024;
    } else if (strncmp(label, "Cached:", 100) == 0) {
      mem_stats.mem_pagecache = val * 1024;
    }
  }
  CHECK_EQ(fclose(mem_stat_fd), 0);
  return mem_stats;
}

NetworkStatistics_t ProcFSMachine::GetNetworkStats() {
  // TODO(malte): This implementation is currently limited to monitoring only
  // one network interface, specified in FLAGS_monitor_netif. We should extend
  // it with support for multiple interfaces, e.g. as determined from
  // /proc/net/dev.
  NetworkStatistics_t net_stats;
  bzero(&net_stats, sizeof(NetworkStatistics_t));
  string interface_path;
  spf(&interface_path, "/sys/class/net/%s/statistics/",
      FLAGS_monitor_netif.c_str());

  // Send
  FILE* tx_stat_fd = fopen((interface_path + "/tx_bytes").c_str(), "r");
  if (tx_stat_fd) {
    CHECK_EQ(readunsigned(tx_stat_fd, &net_stats.send), 0);
    CHECK_EQ(fclose(tx_stat_fd), 0);
  }
  // Recv
  FILE* rx_stat_fd = fopen((interface_path + "/rx_bytes").c_str(), "r");
  if (rx_stat_fd) {
    CHECK_EQ(readunsigned(rx_stat_fd, &net_stats.recv), 0);
    CHECK_EQ(fclose(rx_stat_fd), 0);
  }
  return net_stats;
}

}  // namespace platform_unix
}  // namespace firmament<|MERGE_RESOLUTION|>--- conflicted
+++ resolved
@@ -38,15 +38,9 @@
 DEFINE_string(monitor_blockdev, "sda",
               "Block device on which to monitor I/O statistics.");
 DEFINE_int64(monitor_blockdev_maxbw, -1,
-<<<<<<< HEAD
              "Maximum read/write bandwidth of monitored block device (in KB).");
 DEFINE_uint64(monitor_netif_default_speed, 100,
              "Default network interface speed 100Mb/s.");
-=======
-             "Maximum read/write bandwidth of monitored block device.");
-DEFINE_uint64(monitor_netif_speed, 100,
-             "Default network interface speed");
->>>>>>> 334bfa85
 DECLARE_uint64(heartbeat_interval);
 
 namespace firmament {
@@ -198,17 +192,10 @@
   FILE* nic_speed_fd = fopen(nic_speed_path.c_str(), "r");
   uint64_t speed = 0;
   if (nic_speed_fd) {
-<<<<<<< HEAD
     int valid_nic_speed = readunsigned(nic_speed_fd, &speed);
     if (valid_nic_speed != 0) {
        // TODO(shiv): How to determine a common default values? 100Mb/s is assumed for now.
        speed = FLAGS_monitor_netif_default_speed;
-=======
-    valid_nic_speed = readunsigned(nic_speed_fd, &speed);
-    if ( valid_nic_speed < 0 ){
-       // TODO: Get the default values? 100Mb/s is assumed for now.
-       speed = FLAGS_monitor_netif_speed;
->>>>>>> 334bfa85
     }
     CHECK_EQ(fclose(nic_speed_fd), 0);
   }

--- conflicted
+++ resolved
@@ -33,12 +33,7 @@
 #include <signal.h>
 
 namespace firmament {
-
-<<<<<<< HEAD
-void task_main(TaskID_t task_id, Cache_t* cache) {
-  VLOG(1) << "Task " << task_id << " spinning for 10 seconds!";
-  timespin_main(10);
-=======
+    
 void task_main(TaskLib* task_lib, TaskID_t task_id, vector<char*>* arg_vec) {
   int64_t dur;
   if (arg_vec->size() < 2 || atol(arg_vec->at(1)) <= 0)
@@ -47,7 +42,7 @@
     dur = atol(arg_vec->at(1));
   VLOG(1) << "Task " << task_id << " spinning for " << dur << " seconds!";
   timespin_main(dur);
->>>>>>> 3d242b08
+
 }
 
 }  // namespace firmament

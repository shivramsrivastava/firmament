--- conflicted
+++ resolved
@@ -164,18 +164,11 @@
     TaskID_t task_id) {
   vector<ResourceID_t>* preferred_res = new vector<ResourceID_t>();
   auto &preferred_machines = *(preferred_machine_map_[task_id]);
-<<<<<<< HEAD
   for (auto mapping : preferred_machines) {
   	ResourceID_t machine = mapping.first;
   	preferred_res->push_back(machine);
-  	VLOG(1) << "Task " << task_id << " has preference arc to machine " << machine;
-=======
-  for (auto elt : preferred_machines) {
-    ResourceID_t machine = elt.first;
-    preferred_res->push_back(machine);
     VLOG(1) << "Task " << task_id << " has preference arc to machine "
             << machine;
->>>>>>> b5759141
   }
   return preferred_res;
 }
@@ -209,25 +202,11 @@
 }
 
 void SimulatedQuincyCostModel::RemoveMachine(ResourceID_t res_id) {
-<<<<<<< HEAD
-	filesystem_->removeMachine(res_id);
-
-	// delete any preference arcs to this machine
-	for (auto mapping : preferred_machine_map_) {
-	  ResourceCostMap_t *preferred_machines = mapping.second;
-	  preferred_machines->erase(res_id);
-	}
-	// SOMEDAY(adam): should really recompute preferences, may lose preference
-	// arc to the rack the machine is in; but remove machine events very rare
-	EquivClass_t rack = machine_to_rack_map_[res_id];
-	rack_to_machine_map_[rack].remove(res_id);
-	machine_to_rack_map_.erase(res_id);
-=======
   filesystem_->RemoveMachine(res_id);
 
   // delete any preference arcs to this machine
-  for (auto elt : preferred_machine_map_) {
-    ResourceCostMap_t *preferred_machines = elt.second;
+  for (auto mapping : preferred_machine_map_) {
+    ResourceCostMap_t *preferred_machines = mapping.second;
     preferred_machines->erase(res_id);
   }
   // SOMEDAY(adam): should really recompute preferences, may lose preference
@@ -235,7 +214,6 @@
   EquivClass_t rack = machine_to_rack_map_[res_id];
   rack_to_machine_map_[rack].remove(res_id);
   machine_to_rack_map_.erase(res_id);
->>>>>>> b5759141
 }
 
 void SimulatedQuincyCostModel::BuildTaskFileSet(TaskID_t task_id) {

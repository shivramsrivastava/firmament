// The Firmament project
// Copyright (c) 2011-2012 Malte Schwarzkopf <malte.schwarzkopf@cl.cam.ac.uk>
//
// Platform-independent coordinator class implementation. This is subclassed by
// the platform-specific coordinator classes.

#include "engine/coordinator.h"

#include <string>
#include <utility>

#ifdef __PLATFORM_HAS_BOOST__
#include <boost/uuid/uuid_generators.hpp>
#include <boost/uuid/uuid_io.hpp>
#endif

#include "base/resource_desc.pb.h"
#include "base/resource_topology_node_desc.pb.h"
#include "storage/simple_object_store.h"
#include "messages/base_message.pb.h"
#include "misc/protobuf_envelope.h"
#include "misc/map-util.h"
#include "misc/utils.h"
#include "messages/storage_registration_message.pb.h"
#include "messages/storage_message.pb.h"


// It is necessary to declare listen_uri here, since "node.o" comes after
// "coordinator.o" in linking order (I *think*).
DECLARE_string(listen_uri);
DEFINE_string(parent_uri, "", "The URI of the parent coordinator to register "
        "with.");
#ifdef __HTTP_UI__
DEFINE_bool(http_ui, true, "Enable HTTP interface");
DEFINE_int32(http_ui_port, 8080,
        "The port that the HTTP UI will be served on; -1 to disable.");
#endif

namespace firmament {


Coordinator::Coordinator(PlatformID platform_id)
  : Node(platform_id, GenerateUUID()),
    associated_resources_(new ResourceMap_t),
    local_resource_topology_(new ResourceTopologyNodeDescriptor),
    job_table_(new JobMap_t),
    task_table_(new TaskMap_t),
    topology_manager_(new TopologyManager()),
    object_store_(new store::SimpleObjectStore(uuid_)),
    scheduler_(new SimpleScheduler(job_table_, associated_resources_,
                                   object_store_, task_table_,
                                   topology_manager_,
                                   FLAGS_listen_uri))
   
 { 
        // Start up a coordinator according to the platform parameter
        string hostname = boost::asio::ip::host_name();
        string desc_name = "Coordinator on " + hostname;
        resource_desc_.set_uuid(to_string(uuid_));
        resource_desc_.set_friendly_name(desc_name);
        resource_desc_.set_type(ResourceDescriptor::RESOURCE_MACHINE);
        local_resource_topology_->mutable_resource_desc()->CopyFrom(resource_desc_);
        // Log information
        LOG(INFO) << "Coordinator starting on host " << FLAGS_listen_uri
                << ", platform " << platform_id << ", uuid " << uuid_;
        LOG(INFO) << "Storage Engine is listening on interface : " << object_store_->get_listening_interface();
        switch (platform_id) {
            case PL_UNIX:
            {
                break;
            }
            default:
                LOG(FATAL) << "Unimplemented!";
        }

        // Do we have a parent? If so, register with it now.
        if (FLAGS_parent_uri != "") {
            shared_ptr<StreamSocketsChannel<BaseMessage> > chan(
                    new StreamSocketsChannel<BaseMessage > (
                    StreamSocketsChannel<BaseMessage>::SS_TCP));
            CHECK(ConnectToRemote(FLAGS_parent_uri, chan))
                    << "Failed to connect to parent!";

            InformStorageEngineNewResource(&resource_desc_); 
            
        }
    }

    Coordinator::~Coordinator() {
        // TODO(malte): check destruction order in C++; c_http_ui_ may already have
        // been destructed when we get here.
        /*#ifdef __HTTP_UI__
          if (FLAGS_http_ui && c_http_ui_)
            c_http_ui_->Shutdown(false);
        #endif*/
    }

    bool Coordinator::RegisterWithCoordinator(
            shared_ptr<StreamSocketsChannel<BaseMessage> > chan) {
        BaseMessage bm;
        ResourceDescriptor* rd = bm.MutableExtension(
                register_extn)->mutable_res_desc();
        *rd = resource_desc_; // copies current local RD!
        bm.MutableExtension(register_extn)->set_uuid(
                boost::uuids::to_string(uuid_));
        // wrap in envelope
        VLOG(2) << "Sending registration message...";
        // send heartbeat message
        return SendMessageToRemote(chan, &bm);
    }

    void Coordinator::DetectLocalResources() {
        // TODO(malte): This is somewhat of a hack currently; instead of taking a
        // flat vector of resources, we obviuosly want to take a proper topology.
        uint64_t num_local_pus = topology_manager_->NumProcessingUnits();
        LOG(INFO) << "Found " << num_local_pus << " local PUs.";
        // Get local resource topology and save it to the topology protobuf
        // TODO(malte): Figure out how this interacts with dynamically added
        // resources; currently, we only run detection (i.e. the DetectLocalResources
        // method) once at startup.
        ResourceTopologyNodeDescriptor* root_node =
                local_resource_topology_->add_children();
        topology_manager_->AsProtobuf(root_node);
        local_resource_topology_->set_parent_id(to_string(uuid_));
        topology_manager_->TraverseProtobufTree(
                local_resource_topology_,
                boost::bind(&Coordinator::AddLocalResource, this, _1));
    }
    
    void Coordinator::AddLocalResource(ResourceDescriptor* resource_desc) {
        CHECK(resource_desc);
        // Compute resource ID
        ResourceID_t res_id = ResourceIDFromString(resource_desc->uuid());
        // Add resource to local resource set
        CHECK(InsertIfNotPresent(associated_resources_.get(), res_id,
                pair<ResourceDescriptor*, uint64_t > (
                resource_desc, GetCurrentTimestamp())));
        // Register with scheduler if this resource is schedulable
        if (resource_desc->type() == ResourceDescriptor::RESOURCE_PU) {
            // TODO(malte): We make the assumption here that any local PU resource is
            // exclusively owned by this coordinator, and set its state to IDLE if it is
            // currently unknown. If coordinators were to ever shared PUs, we'd need
            // something more clever here.
            resource_desc->set_schedulable(true);
            if (resource_desc->state() == ResourceDescriptor::RESOURCE_UNKNOWN)
                resource_desc->set_state(ResourceDescriptor::RESOURCE_IDLE);
            scheduler_->RegisterResource(res_id);
            VLOG(1) << "Added local resource " << resource_desc->uuid()
                    << " [" << resource_desc->friendly_name()
                    << "] to scheduler.";
        }
    }

    void Coordinator::Run() {
        // Test topology detection
        LOG(INFO) << "Detecting resource topology:";
        topology_manager_->DebugPrintRawTopology();
        DetectLocalResources();

        // Coordinator starting -- set up and wait for workers to connect.
        m_adapter_->Listen(FLAGS_listen_uri);
        m_adapter_->RegisterAsyncMessageReceiptCallback(
                boost::bind(&Coordinator::HandleIncomingMessage, this, _1));
        m_adapter_->RegisterAsyncErrorPathCallback(
                boost::bind(&Coordinator::HandleIncomingReceiveError, this,
                boost::asio::placeholders::error, _2));

#ifdef __HTTP_UI__
        InitHTTPUI();
#endif

        // Main loop
        while (!exit_) {
            // Wait for events (i.e. messages from workers.
            // TODO(malte): we need to think about any actions that the coordinator
            // itself might need to take, and how they can be triggered
            VLOG(3) << "Hello from main loop!";
            AwaitNextMessage();
        }

        // We have dropped out of the main loop and are exiting
        // TODO(malte): any cleanup we need to do; hand-over to another coordinator if
        // possible?
        Shutdown("dropped out of main loop");
    }

<<<<<<< HEAD
    const JobDescriptor* Coordinator::DescriptorForJob(const string& job_id) {
        JobID_t job_uuid = JobIDFromString(job_id);
        JobDescriptor *jd = FindOrNull(*job_table_, job_uuid);
        return jd;
    }
=======
void Coordinator::HandleIncomingMessage(BaseMessage *bm) {
  uint32_t handled_extensions = 0;
  // Registration message
  if (bm->HasExtension(register_extn)) {
    const RegistrationMessage& msg = bm->GetExtension(register_extn);
    HandleRegistrationRequest(msg);
    handled_extensions++;
  }
  // Resource heartbeat message
  if (bm->HasExtension(heartbeat_extn)) {
    const HeartbeatMessage& msg = bm->GetExtension(heartbeat_extn);
    HandleHeartbeat(msg);
    handled_extensions++;
  }
  // Task heartbeat message
  if (bm->HasExtension(task_heartbeat_extn)) {
    const TaskHeartbeatMessage& msg = bm->GetExtension(task_heartbeat_extn);
    HandleTaskHeartbeat(msg);
    handled_extensions++;
  }
  // Task state change message
  if (bm->HasExtension(task_state_extn)) {
    const TaskStateMessage& msg = bm->GetExtension(task_state_extn);
    HandleTaskStateChange(msg);
    handled_extensions++;
  }
  // Task spawn message
  if (bm->HasExtension(task_spawn_extn)) {
    const TaskSpawnMessage& msg = bm->GetExtension(task_spawn_extn);
    HandleTaskSpawn(msg);
    handled_extensions++;
  }
  // Task info request message
  if (bm->HasExtension(task_info_req_extn)) {
    const TaskInfoRequestMessage& msg = bm->GetExtension(task_info_req_extn);
    HandleTaskInfoRequest(msg);
    handled_extensions++;
  }
  // Check that we have handled at least one sub-message
  if (handled_extensions == 0)
    LOG(ERROR) << "Ignored incoming message, no known extension present, "
               << "so cannot handle it: " << bm->DebugString();
}
>>>>>>> 5b9ec696

    void Coordinator::HandleIncomingMessage(BaseMessage *bm) {
          uint32_t handled_extensions = 0;
        // Registration message
        if (bm->HasExtension(register_extn)) {
            const RegistrationMessage& msg = bm->GetExtension(register_extn);
            HandleRegistrationRequest(msg);
            handled_extensions++; 
        }
        // Resource Heartbeat message
        if (bm->HasExtension(heartbeat_extn)) {
            const HeartbeatMessage& msg = bm->GetExtension(heartbeat_extn);
            HandleHeartbeat(msg);
            handled_extensions++;
        }
        // Task heartbeat message
        if (bm->HasExtension(task_heartbeat_extn)) {
            const TaskHeartbeatMessage& msg = bm->GetExtension(task_heartbeat_extn);
            HandleTaskHeartbeat(msg);
            handled_extensions++;
        }
        // Task state change message
        if (bm->HasExtension(task_state_extn)) {
            const TaskStateMessage& msg = bm->GetExtension(task_state_extn);
            HandleTaskStateChange(msg);
            handled_extensions++;
        }
        // Task spawn message
        if (bm->HasExtension(task_spawn_extn)) {
            const TaskSpawnMessage& msg = bm->GetExtension(task_spawn_extn);
            HandleTaskSpawn(msg);
            handled_extensions++;
        }

        /* Storage Engine*/
        if (bm->HasExtension(register_storage_extn)) {
            const StorageRegistrationMessage& msg = bm->GetExtension(register_storage_extn);
            HandleStorageRegistrationRequest(msg);
        }

        if (bm->HasExtension(storage_discover_message_extn)) {
            const StorageDiscoverMessage& msg = bm->GetExtension(storage_discover_message_extn);
            HandleStorageDiscoverRequest(msg);

        }

        // Check that we have handled at least one sub-message
        if (handled_extensions == 0)
            LOG(ERROR) << "Ignored incoming message, no known extension present:"
            << bm->DebugString();
    }

    void Coordinator::HandleHeartbeat(const HeartbeatMessage& msg) {
        boost::uuids::string_generator gen;
        boost::uuids::uuid uuid = gen(msg.uuid());
        pair<ResourceDescriptor*, uint64_t>* rdp =
                FindOrNull(*associated_resources_, uuid);
        if (!rdp) {
            LOG(WARNING) << "HEARTBEAT from UNKNOWN resource (uuid: "
                    << msg.uuid() << ")!";
        } else {
            LOG(INFO) << "HEARTBEAT from resource " << msg.uuid()
                    << " (last seen at " << rdp->second << ")";
            // Update timestamp
            rdp->second = GetCurrentTimestamp();
        }
    }

    void Coordinator::HandleRegistrationRequest(
            const RegistrationMessage& msg) {
        boost::uuids::string_generator gen;
        boost::uuids::uuid uuid = gen(msg.uuid());
        pair<ResourceDescriptor*, uint64_t>* rdp =
                FindOrNull(*associated_resources_, uuid);
        if (!rdp) {
            LOG(INFO) << "REGISTERING NEW RESOURCE (uuid: " << msg.uuid() << ")";
            // N.B.: below creates a new resource descriptor
            // XXX(malte): We should be adding to the topology tree instead here!
            ResourceDescriptor* rd = new ResourceDescriptor(msg.res_desc()); 
            CHECK(InsertIfNotPresent(associated_resources_.get(), uuid,
                    pair<ResourceDescriptor*, uint64_t > (
                    rd,
                    GetCurrentTimestamp())));
            
            InformStorageEngineNewResource(rd); 


        } else {
            LOG(INFO) << "REGISTRATION request from resource " << msg.uuid()
                    << " that we already know about. "
                    << "Checking if this is a recovery.";
            // TODO(malte): Implement checking logic, deal with recovery case
            // Update timestamp (registration request is an implicit heartbeat)
            rdp->second = GetCurrentTimestamp();
        }
    }
    
    void Coordinator::HandleTaskHeartbeat(const TaskHeartbeatMessage& msg) {
  TaskID_t task_id = msg.task_id();
  TaskDescriptor** tdp = FindOrNull(*task_table_, task_id);
  if (!tdp) {
    LOG(WARNING) << "HEARTBEAT from UNKNOWN task (ID: "
                 << task_id << ")!";
  } else {
    LOG(INFO) << "HEARTBEAT from task " << task_id;
  }
}

void Coordinator::HandleTaskInfoRequest(const TaskInfoRequestMessage& msg) {
  // Send response: the task descriptor if the task is known to this
  // coordinator
  VLOG(1) << "Resource " << msg.requesting_resource_id()
          << " requests task information for " << msg.task_id();
  TaskDescriptor** task_desc_ptr = FindOrNull(*task_table_, msg.task_id());
  CHECK_NOTNULL(task_desc_ptr);
  BaseMessage resp;
  // XXX(malte): ugly hack!
  SUBMSG_WRITE(resp, task_info_resp, task_id, msg.task_id());
  resp.MutableExtension(task_info_resp_extn)->
      mutable_task_desc()->CopyFrom(**task_desc_ptr);
  m_adapter_->SendMessageToEndpoint(msg.requesting_endpoint(), resp);
}

void Coordinator::HandleTaskSpawn(const TaskSpawnMessage& msg) {
  // Get the descriptor for the spawning task
  TaskDescriptor** spawner;
  CHECK(spawner = FindOrNull(*task_table_, msg.creating_task_id()));
  // Extract new task descriptor from the message received
  TaskDescriptor* spawnee = new TaskDescriptor;
  spawnee->CopyFrom(msg.spawned_task_desc());
  // Find root task for job
  // Add task to task graph
  // task_graph.AddChildTask(spawner, spawnee)
  // Run the scheduler for this job
  // scheduler_->ScheduleJob(job);
}

    void Coordinator::HandleTaskStateChange(
            const TaskStateMessage& msg) {
        switch (msg.new_state()) {
            case TaskDescriptor::COMPLETED:
            {
                VLOG(1) << "Task " << msg.id() << " now in state COMPLETED.";
                // XXX(malte): tear down the respective connection, cleanup
                TaskDescriptor** td_ptr = FindOrNull(*task_table_, msg.id());
                CHECK(td_ptr) << "Received completion message for unknown task "
                        << msg.id();
                (*td_ptr)->set_state(TaskDescriptor::COMPLETED);
                scheduler_->HandleTaskCompletion(*td_ptr);
                break;
            }
            default:
                VLOG(1) << "Task " << msg.id() << "'s state changed to "
                        << static_cast<uint64_t> (msg.new_state());
                break;
        }
    }

#ifdef __HTTP_UI__
void Coordinator::InitHTTPUI() {
        // Start up HTTP interface
        if (FLAGS_http_ui && FLAGS_http_ui_port > 0) {
            // TODO(malte): This is a hack to avoid failure of shared_from_this()
            // because we do not have a shared_ptr to this object yet. Not sure if this
            // is safe, though.... (I think it is, as long as the Coordinator's main()
            // still holds a shared_ptr to the Coordinator).
            //shared_ptr<Coordinator> dummy(this);
            c_http_ui_.reset(new CoordinatorHTTPUI(shared_from_this()));
            c_http_ui_->Init(FLAGS_http_ui_port);
        }
    }
#endif

void Coordinator::AddJobsTasksToTaskTable(
    RepeatedPtrField<TaskDescriptor>* tasks) {
  for (RepeatedPtrField<TaskDescriptor>::iterator task_iter =
       tasks->begin();
       task_iter != tasks->end();
       ++task_iter) {
    VLOG(1) << "Adding task " << task_iter->uid() << " to task table.";
    CHECK(InsertIfNotPresent(task_table_.get(), task_iter->uid(),
                             &(*task_iter)));
    AddJobsTasksToTaskTable(task_iter->mutable_spawned());
  }
}

  const string Coordinator::SubmitJob(const JobDescriptor& job_descriptor) {
  // Generate a job ID
  // TODO(malte): This should become deterministic, and based on the
  // inputs/outputs somehow, maybe.
  JobID_t new_job_id = GenerateJobID();
  LOG(INFO) << "NEW JOB: " << new_job_id;
  VLOG(2) << "Details:\n" << job_descriptor.DebugString();
  // Clone the JD and update it with some information
  JobDescriptor* new_jd = new JobDescriptor;
  new_jd->CopyFrom(job_descriptor);
  new_jd->set_uuid(to_string(new_job_id));
  // Set the root task ID (which is 0 or unset on submission)
  new_jd->mutable_root_task()->set_uid(GenerateRootTaskID(*new_jd));
  // Add job to local job table
  CHECK(InsertIfNotPresent(job_table_.get(), new_job_id, *new_jd));
  // Add its root task to the task table
  if (!InsertIfNotPresent(task_table_.get(), new_jd->root_task().uid(),
                          new_jd->mutable_root_task())) {
    VLOG(1) << "Task " << new_jd->root_task().uid() << " already exists in "
            << "task table, so not adding it again.";
  }
  // Add its spawned tasks (if any) to the local task table
  RepeatedPtrField<TaskDescriptor>* spawned_tasks =
      new_jd->mutable_root_task()->mutable_spawned();
  AddJobsTasksToTaskTable(spawned_tasks);
  // Adds its outputs to the object table and generate future references for
  // them.
  for (RepeatedPtrField<ReferenceDescriptor>::iterator output_iter =
       new_jd->mutable_root_task()->mutable_outputs()->begin();
       output_iter != new_jd->mutable_root_task()->mutable_outputs()->end();
       ++output_iter) {
    // First set the producing task field on the root task output, since the
    // task ID has only just been determined (so it cannot be set yet)
    output_iter->set_producing_task(new_jd->root_task().uid());
    VLOG(1) << "Considering root task output " << output_iter->id() << ", "
            << "adding to local object table";
    if(object_store_->addReference(output_iter->id(), &(*output_iter))) { 
      VLOG(1) << "Output " << output_iter->id() << " already exists in "
              << "local object table. Not adding again.";
    }
  }
  for (RepeatedField<DataObjectID_t>::const_iterator output_iter =
       new_jd->output_ids().begin();
       output_iter != new_jd->output_ids().end();
       ++output_iter) {
    VLOG(1) << "Considering job output " << *output_iter;
    // The root task must produce all of the non-existent job outputs, so they
    // should all be in the object table now.
    CHECK(object_store_->GetReference(*output_iter));
  }
#ifdef __SIMULATE_SYNTHETIC_DTG__
  LOG(INFO) << "SIMULATION MODE -- generating synthetic task graph!";
  sim_dtg_generator_.reset(new sim::SimpleDTGGenerator(FindOrNull(*job_table_,
                                                                  new_job_id)));
  boost::thread t(boost::bind(&sim::SimpleDTGGenerator::Run,
                              sim_dtg_generator_));
#endif
  // Kick off the scheduler for this job.
  uint64_t num_scheduled = scheduler_->ScheduleJob(
      FindOrNull(*job_table_, new_job_id));
  VLOG(1) << "Attempted to schedule job " << new_job_id << ", successfully "
          << "scheduled " << num_scheduled << " tasks.";
  // Finally, return the new job's ID
  return to_string(new_job_id);
}

void Coordinator::Shutdown(const string& reason) {
  LOG(INFO) << "Coordinator shutting down; reason: " << reason;
#ifdef __HTTP_UI__
        if (FLAGS_http_ui && c_http_ui_ && c_http_ui_->active())
            c_http_ui_->Shutdown(false);
#endif
        m_adapter_->StopListen();
        VLOG(1) << "All connections shut down; now exiting...";
        // Toggling the exit flag will make the Coordinator drop out of its main loop.
        exit_ = true;
    }

    /* Storage Engine Interface - The storage engine is notified of the location
     * of new storage engines in one of three ways: 
     * 1) if a new resource is added to the coordinator, then all the local
     * storage engines (which share the same coordinator) should be informed.
     * Automatically add this to the list of peers
     * 2) if receive a StorageRegistrationRequest, this signals the desire of a
     * storage engine to be registered with (either) all of the storage engines 
     * managed by this coordinator, or its local engine. StorageRegistrationRequests
     * can also arrive directly to the storage engine. The coordinator supports this
     * because outside resources/coordinators may not know the whole topology within
     * the coordinator. I *suspect* this technique will be faster
     * TODO: improve efficiency */

    void Coordinator::InformStorageEngineNewResource(ResourceDescriptor* rd_new) {

        VLOG(2) << "Inform Storage Engine of New Resources ";

        /* Create Storage Registration Message */

        BaseMessage base;
        StorageRegistrationMessage* message = new StorageRegistrationMessage();
        message->set_peer(true);
        message->set_storage_interface(rd_new->storage_engine());
        message->set_uuid(rd_new->uuid());

        StorageRegistrationMessage& message_ref = *message ; 
        
        vector<ResourceDescriptor*> rd_vec = associated_resources();

        /* Handle Local Engine First */

        object_store_->HandleStorageRegistrationRequest(message_ref);

        /* Handle other resources' engines*/
        for (vector<ResourceDescriptor*>::iterator it = rd_vec.begin(); it != rd_vec.end(); ++it) {

            ResourceDescriptor* rd = *it;
            const string& uri = rd->storage_engine();
            if (!m_adapter_->GetChannelForEndpoint(uri)) {
                shared_ptr<StreamSocketsChannel<BaseMessage> > chan(
                        new StreamSocketsChannel<BaseMessage > (
                        StreamSocketsChannel<BaseMessage>::SS_TCP));
                Coordinator::ConnectToRemote(uri, chan);
            } else m_adapter_->SendMessageToEndpoint(uri, (BaseMessage&)message_ref);
        }
    }

    /* Wrapper Method - Forward to Object Store. This method is useful
     * for other storage engines which simply talk to the coordinator,
     * letting it to the broadcast to its resources 
     */
    void Coordinator::HandleStorageRegistrationRequest(
            const StorageRegistrationMessage& msg) {

        if (object_store_ == NULL) { /* In theory, each node should have an object
                              store which has already been instantiated. S
                              this case should never happen */
            VLOG(1) << "No object store detected for this node. Storage Registration"
                    "Message discarded";
        } else {
            object_store_->HandleStorageRegistrationRequest(msg);
        }

    }
    
    /* This is a message sent by TaskLib which seeks to discover
     where the storage engine is - this is only important if the
     storage engine is not guaranteed to be local */
    void Coordinator::HandleStorageDiscoverRequest(
            const StorageDiscoverMessage& msg) {

        ResourceID_t uuid = ResourceIDFromString(msg.uuid()) ; 
        ResourceDescriptor* rd = (FindOrNull(*associated_resources_,uuid))->first ; 
        const string& uri = rd->storage_engine();
        
        StorageDiscoverMessage* reply = new StorageDiscoverMessage() ; 
        reply->set_uuid(msg.uuid()); 
        reply->set_uri(msg.uri()) ; 
        reply->set_storage_uri(uri) ; 
        
        /* Send Message*/

    }

        


} // namespace firmament<|MERGE_RESOLUTION|>--- conflicted
+++ resolved
@@ -184,57 +184,11 @@
         Shutdown("dropped out of main loop");
     }
 
-<<<<<<< HEAD
     const JobDescriptor* Coordinator::DescriptorForJob(const string& job_id) {
         JobID_t job_uuid = JobIDFromString(job_id);
         JobDescriptor *jd = FindOrNull(*job_table_, job_uuid);
         return jd;
     }
-=======
-void Coordinator::HandleIncomingMessage(BaseMessage *bm) {
-  uint32_t handled_extensions = 0;
-  // Registration message
-  if (bm->HasExtension(register_extn)) {
-    const RegistrationMessage& msg = bm->GetExtension(register_extn);
-    HandleRegistrationRequest(msg);
-    handled_extensions++;
-  }
-  // Resource heartbeat message
-  if (bm->HasExtension(heartbeat_extn)) {
-    const HeartbeatMessage& msg = bm->GetExtension(heartbeat_extn);
-    HandleHeartbeat(msg);
-    handled_extensions++;
-  }
-  // Task heartbeat message
-  if (bm->HasExtension(task_heartbeat_extn)) {
-    const TaskHeartbeatMessage& msg = bm->GetExtension(task_heartbeat_extn);
-    HandleTaskHeartbeat(msg);
-    handled_extensions++;
-  }
-  // Task state change message
-  if (bm->HasExtension(task_state_extn)) {
-    const TaskStateMessage& msg = bm->GetExtension(task_state_extn);
-    HandleTaskStateChange(msg);
-    handled_extensions++;
-  }
-  // Task spawn message
-  if (bm->HasExtension(task_spawn_extn)) {
-    const TaskSpawnMessage& msg = bm->GetExtension(task_spawn_extn);
-    HandleTaskSpawn(msg);
-    handled_extensions++;
-  }
-  // Task info request message
-  if (bm->HasExtension(task_info_req_extn)) {
-    const TaskInfoRequestMessage& msg = bm->GetExtension(task_info_req_extn);
-    HandleTaskInfoRequest(msg);
-    handled_extensions++;
-  }
-  // Check that we have handled at least one sub-message
-  if (handled_extensions == 0)
-    LOG(ERROR) << "Ignored incoming message, no known extension present, "
-               << "so cannot handle it: " << bm->DebugString();
-}
->>>>>>> 5b9ec696
 
     void Coordinator::HandleIncomingMessage(BaseMessage *bm) {
           uint32_t handled_extensions = 0;
@@ -268,23 +222,26 @@
             HandleTaskSpawn(msg);
             handled_extensions++;
         }
-
+        // Task info request message
+        if (bm->HasExtension(task_info_req_extn)) {
+          const TaskInfoRequestMessage& msg = bm->GetExtension(task_info_req_extn);
+          HandleTaskInfoRequest(msg);
+          handled_extensions++;
+        }
         /* Storage Engine*/
         if (bm->HasExtension(register_storage_extn)) {
             const StorageRegistrationMessage& msg = bm->GetExtension(register_storage_extn);
             HandleStorageRegistrationRequest(msg);
         }
-
         if (bm->HasExtension(storage_discover_message_extn)) {
             const StorageDiscoverMessage& msg = bm->GetExtension(storage_discover_message_extn);
             HandleStorageDiscoverRequest(msg);
 
         }
-
         // Check that we have handled at least one sub-message
         if (handled_extensions == 0)
-            LOG(ERROR) << "Ignored incoming message, no known extension present:"
-            << bm->DebugString();
+          LOG(ERROR) << "Ignored incoming message, no known extension present, "
+                     << "so cannot handle it: " << bm->DebugString();
     }
 
     void Coordinator::HandleHeartbeat(const HeartbeatMessage& msg) {

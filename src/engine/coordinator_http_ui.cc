--- conflicted
+++ resolved
@@ -306,15 +306,10 @@
   if (rd_ptr) {
     dict.SetValue("RES_ID", rd_ptr->uuid());
     dict.SetValue("RES_FRIENDLY_NAME", rd_ptr->friendly_name());
-<<<<<<< HEAD
-    ResourceTopologyNodeDescriptor* rtnd = coordinator_->GetResourceTreeNode(rid); // NOLINT
-    dict.SetValue("RES_REC", to_string(GenerateResourceTopologyEquivClass(*rtnd))); // NOLINT
-=======
     ResourceTopologyNodeDescriptor* rtnd =
       coordinator_->GetResourceTreeNode(rid);
     dict.SetValue("RES_REC",
                   to_string(GenerateResourceTopologyEquivClass(*rtnd)));
->>>>>>> 303cdaff
     dict.SetValue("RES_TYPE", ENUM_TO_STRING(ResourceDescriptor::ResourceType,
                                              rd_ptr->type()));
     dict.SetValue("RES_STATUS",
@@ -412,12 +407,8 @@
     if (!jd) {
       // Job not found here
       VLOG(1) << "Requested DTG for non-existent job " << job_id;
-<<<<<<< HEAD
-      ErrorResponse(http::types::RESPONSE_CODE_NOT_FOUND, http_request, tcp_conn); // NOLINT
-=======
       ErrorResponse(http::types::RESPONSE_CODE_NOT_FOUND, http_request,
                     tcp_conn);
->>>>>>> 303cdaff
       return;
     }
     // Return serialized DTG

--- conflicted
+++ resolved
@@ -152,12 +152,10 @@
   void CalculatePodAffinityAntiAffinityPreference(const ResourceDescriptor& rd,
                                                   const TaskDescriptor& td,
                                                   const EquivClass_t ec);
-<<<<<<< HEAD
   //Intolerable Taints
   void CalculateIntolerableTaintsCost(const ResourceDescriptor& rd,
                                                   const TaskDescriptor* td,
                                                   const EquivClass_t ec);
-=======
   // Pod affinity/anti-affinity symmetry
   bool CheckPodAffinityAntiAffinitySymmetryConflict(TaskDescriptor* td_ptr);
   void UpdateResourceToTaskSymmetryMap(ResourceID_t res_id, TaskID_t td);
@@ -195,7 +193,6 @@
       Affinity affinity, const TaskDescriptor& td,
       const TaskDescriptor& target_td,
       unordered_multimap<string, string> task_labels);
->>>>>>> f9018a5f
   vector<EquivClass_t>* GetEquivClassToEquivClassesArcs(EquivClass_t tec);
   void AddMachine(ResourceTopologyNodeDescriptor* rtnd_ptr);
   void AddTask(TaskID_t task_id);
